--- conflicted
+++ resolved
@@ -615,11 +615,7 @@
 
     def __init__(self, Rmax, N, geometry, nu=0, block_data=True,
                  block_size=10 ** 5, alpha=1.05, p_0=1e-15, weights_smooth=1e-4,
-<<<<<<< HEAD
-                 tol=1e-3, max_iter=1500, store_iteration_diagnostics=True):
-=======
                  tol=1e-3, max_iter=1500, store_iteration_diagnostics=False):
->>>>>>> 89cdb431
 
         super(FrankFitter, self).__init__(Rmax, N, geometry, nu, block_data,
                                           block_size
