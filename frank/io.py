--- conflicted
+++ resolved
@@ -168,16 +168,10 @@
                    header='r [arcsec]\tI [Jy/sr]\tI_uncer [Jy/sr]')
 
     if save_vis_fit:
-<<<<<<< HEAD
-        np.savetxt(prefix + '_frank_vis_fit.txt',
-                   np.array([sol.q, sol.predict_deprojected(sol.q).real]).T,
-                   header='Baseline [lambda]\tProjected Re(V) [Jy]')
-=======
         np.savetxt(prefix + '_frank_vis_fit.' + format,
                    np.array([sol.q, sol.predict_deprojected(sol.q).real]).T,
                    header='Baseline [lambda]\tProjected Re(V) [Jy]')
 
->>>>>>> 9a040fde
 
     if save_uvtables:
         logging.info('    Saving fit and residual UVTables. N.B.: These will'
