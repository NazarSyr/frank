--- conflicted
+++ resolved
@@ -176,16 +176,10 @@
 
     return fig, axes
 
-
-<<<<<<< HEAD
-def make_quick_fig(u, v, vis, weights, sol, bin_widths, dist=None,
-                   force_style=True, save_prefix=None, norm_residuals=False,
-                   figsize=(8, 6)):
-=======
+  
 def make_quick_fig(u, v, vis, weights, sol, bin_widths, dist=None, logx=True,
                    force_style=True, save_prefix=None,
                    stretch='power', gamma=1.0, asinh_a=0.02, figsize=(8,6)):
->>>>>>> 68759599
     r"""
     Produce a simple figure showing just a Frankenstein fit, not any diagnostics
 
