{
  "input_output" : {
    "uvtable_filename" : "UVTable with data to be fit (columns: u, v, Re(V), Im(V), weights)",
    "save_dir"         : "Directory in which output datafiles and figures are saved",
    "save_profile_fit" : "Whether to save fitted brightness profile",
    "save_vis_fit"     : "Whether to save fitted visibility distribution",
    "save_uvtables"    : "Whether to save fitted and residual UV tables (these are reprojected)",
    "iteration_diag"   : "Whether to return diagnostics of the fit iteration (needed for diag_plot)"
<<<<<<< HEAD
=======
    "format"           : "Output file format. Default is the same as for 'uvtable_filename', else choose from 'npz' or 'txt'"
>>>>>>> e0f67aa9
  },

  "modify_data" : {
    "cut_data"         : "Whether to truncate the visibilities at a given maximum baseline prior to fitting",
    "cut_baseline"     : "Maximum baseline at which visibilities are truncated"
  },

  "geometry" : {
    "geometry_type"    : "How the geometry is determined: 'known' if user-supplied, 'gaussian' if it is to be fit",
    "fit_phase_offset" : "Whether to fit for the phase center or just the inclination and position angle",
    "inc"              : "Inclination [deg]",
    "pa"               : "Position angle [deg]",
    "dra"              : "Delta (offset from 0) right ascension [arcsec]",
    "ddec"             : "Delta declination [arcsec]"
  },

  "hyperpriors" : {
    "n"                : "Number of collocation points used in the fit (suggested range 100 - 300)",
    "rout"             : "Maximum disc radius in the fit (best to overestimate size of source) [arcsec]",
    "alpha"            : "Order parameter for the power spectrum's inverse Gamma prior (suggested range 1.00 - 1.50)",
    "p0"               : "Scale parameter for the power spectrum's inverse Gamma prior (suggested >0, <<1)",
    "wsmooth"          : "Strength of smoothing applied to the power spectrum (suggested range 10^-4 - 10^-1)",
    "max_iter"         : "Maximum number of fit iterations"
  },

  "plotting" : {
    "quick_plot"       : "Whether to make a figure showing the simplest plots of the fit",
    "full_plot"        : "Whether to make a figure more fully showing the fit and its diagnostics",
    "diag_plot"        : "Whether to make a diagnostic figure showing fit convergence metrics",
    "save_figs"        : "Whether to save generated figures",
    "dist"             : "Distance to source, optionally used for plotting [AU]",
    "force_style"      : "Whether to use preconfigured matplotlib rcParams in generated figures",
    "bin_widths"       : "Bin widths in which to bin the observed visibilities [\\lambda]",
<<<<<<< HEAD
    "iter_plot_range"  : "Range of iterations to be plotted in the diagnostic figure"
=======
>>>>>>> e0f67aa9
  }
}<|MERGE_RESOLUTION|>--- conflicted
+++ resolved
@@ -6,10 +6,7 @@
     "save_vis_fit"     : "Whether to save fitted visibility distribution",
     "save_uvtables"    : "Whether to save fitted and residual UV tables (these are reprojected)",
     "iteration_diag"   : "Whether to return diagnostics of the fit iteration (needed for diag_plot)"
-<<<<<<< HEAD
-=======
     "format"           : "Output file format. Default is the same as for 'uvtable_filename', else choose from 'npz' or 'txt'"
->>>>>>> e0f67aa9
   },
 
   "modify_data" : {
@@ -43,9 +40,6 @@
     "dist"             : "Distance to source, optionally used for plotting [AU]",
     "force_style"      : "Whether to use preconfigured matplotlib rcParams in generated figures",
     "bin_widths"       : "Bin widths in which to bin the observed visibilities [\\lambda]",
-<<<<<<< HEAD
     "iter_plot_range"  : "Range of iterations to be plotted in the diagnostic figure"
-=======
->>>>>>> e0f67aa9
   }
 }