--- conflicted
+++ resolved
@@ -454,12 +454,9 @@
                                     I_scale=model['hyperparameters']['I_scale'],
                                     max_iter=model['hyperparameters']['max_iter'],
                                     store_iteration_diagnostics=need_iterations,
-                                    assume_optically_thick=model['geometry']['rescale_flux'],
-<<<<<<< HEAD
-                                    scale_height=scale_height
-=======
                                     convergence_failure=model['hyperparameters']['converge_failure'],
->>>>>>> 3356dd83
+                                    scale_height=scale_height,
+                                    assume_optically_thick=model['geometry']['rescale_flux']
                                     )
 
     sol = FF.fit(u, v, vis, weights)
@@ -619,16 +616,6 @@
 
         logging.info('  Plotting results')
 
-<<<<<<< HEAD
-        priors = {'alpha': sol.info['alpha'],
-                  'wsmooth': sol.info['wsmooth'],
-                  'Rmax': sol.info['Rmax'],
-                  'N': sol.info['N'],
-                  'p0': sol.info['p0']
-                  }
-
-=======
->>>>>>> 3356dd83
         if model['plotting']['deprojec_plot']:
             deproj_fig, deproj_axes = make_figs.make_deprojection_fig(u=u, v=v,
                                                              vis=vis, weights=weights,
