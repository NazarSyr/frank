--- conflicted
+++ resolved
@@ -550,62 +550,6 @@
 
     figs, axes = [], []
 
-<<<<<<< HEAD
-    if model['plotting']['diag_plot']:
-        diag_fig, diag_axes, _ = make_figs.make_diag_fig(r=sol.r, q=sol.q,
-                                                         iteration_diagnostics=iteration_diagnostics,
-                                                         iter_plot_range=model['plotting']['iter_plot_range'],
-                                                         force_style=model['plotting']['force_style'],
-                                                         save_prefix=model['input_output']['save_prefix']
-                                                         )
-
-        figs.append(diag_fig)
-        axes.append(diag_axes)
-
-    if model['analysis']['compare_profile']:
-        dat = np.genfromtxt(model['analysis']['compare_profile']).T
-
-        if len(dat) not in [2,3,4]:
-            raise ValueError("The file in your .json's `analysis` --> "
-                             "`compare_profile` must have 2, 3 or 4 "
-                             "columns: r [arcsec], I [Jy / sr], "
-                             "negative uncertainty [Jy / sr] (optional), "
-                             "positive uncertainty [Jy / sr] (optional, "
-                             "assumed equal to negative uncertainty if not "
-                             "provided).")
-
-        r_clean, I_clean = dat[0], dat[1]
-        if len(dat) == 3:
-            lo_err_clean, hi_err_clean = dat[2], dat[2]
-        elif len(dat) == 4:
-            lo_err_clean, hi_err_clean = dat[2], dat[3]
-        else:
-            lo_err_clean, hi_err_clean = None, None
-        clean_profile = {'r': r_clean, 'I': I_clean, 'lo_err': lo_err_clean,
-                         'hi_err': hi_err_clean}
-
-        mean_convolved = None
-        if model['analysis']['clean_beam']['bmaj'] is not None:
-            mean_convolved = utilities.convolve_profile(sol.r, sol.I,
-                                                        geom.inc, geom.PA,
-                                                        model['analysis']['clean_beam'])
-
-        clean_fig, clean_axes = make_figs.make_clean_comparison_fig(u=u, v=v, vis=vis,
-                                                                    weights=weights, sol=sol,
-                                                                    clean_profile=clean_profile,
-                                                                    bin_widths=model['plotting']['bin_widths'],
-                                                                    stretch=model['plotting']['stretch'],
-                                                                    gamma=model['plotting']['gamma'],
-                                                                    asinh_a=model['plotting']['asinh_a'],
-                                                                    mean_convolved=mean_convolved,
-                                                                    dist=model['plotting']['distance'],
-                                                                    force_style=model['plotting']['force_style'],
-                                                                    save_prefix=model['input_output']['save_prefix']
-                                                                    )
-
-        figs.append(clean_fig)
-        axes.append(clean_axes)
-=======
     if any([model['plotting']['deprojec_plot'],
             model['plotting']['quick_plot'],
             model['plotting']['full_plot'],
@@ -723,7 +667,6 @@
 
             figs.append(clean_fig)
             axes.append(clean_axes)
->>>>>>> 0f9f073a
 
     return figs, axes, model
 
