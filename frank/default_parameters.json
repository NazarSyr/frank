--- conflicted
+++ resolved
@@ -1,6 +1,7 @@
 {
   "input_output" : {
     "uvtable_filename" : "",
+    "load_dir"         : "",
     "save_dir"	       : "",
     "save_profile_fit" : true,
     "save_vis_fit"     : true,
@@ -14,12 +15,7 @@
   },
 
   "geometry" : {
-<<<<<<< HEAD
-    "known_geometry"   : false,
-    "fit_geometry"     : true,
-=======
-    "geometry_type": "gaussian",
->>>>>>> 89cdb431
+    "geometry_type"    : "gaussian",
     "fit_phase_offset" : true,
     "inc"              : 0.0,
     "pa"               : 0.0,
