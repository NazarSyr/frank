# Frankenstein: 1D disc brightness profile reconstruction from Fourier data
# using non-parametric Gaussian Processes
#
# Copyright (C) 2019-2020  R. Booth, J. Jennings, M. Tazzari
#
# This program is free software: you can redistribute it and/or modify
# it under the terms of the GNU General Public License as published by
# the Free Software Foundation, either version 3 of the License, or
# (at your option) any later version.
#
# This program is distributed in the hope that it will be useful,
# but WITHOUT ANY WARRANTY; without even the implied warranty of
# MERCHANTABILITY or FITNESS FOR A PARTICULAR PURPOSE.  See the
# GNU General Public License for more details.
#
# You should have received a copy of the GNU General Public License
# along with this program.  If not, see <https://www.gnu.org/licenses/>
#
"""This module runs tests to confirm Frankenstein is working correctly."""

import numpy as np
import os
import json

from frank.hankel import DiscreteHankelTransform
from frank.radial_fitters import FourierBesselFitter, FrankFitter
from frank.geometry import FixedGeometry, FitGeometryGaussian
from frank.constants import deg_to_rad
from frank.utilities import UVDataBinner
from frank.io import load_uvtable, save_uvtable
from frank import fit


def test_hankel_gauss():
    """Check the Hankel transform"""

    def gauss_real_space(r):
        x = r
        return np.exp(-0.5 * x * x)

    def gauss_vis_space(q):
        qs = (2 * np.pi) * q
        return np.exp(-0.5 * qs * qs) * (2 * np.pi)

    DHT = DiscreteHankelTransform(5.0, 100)

    Ir = gauss_real_space(DHT.r)
    Iq = gauss_vis_space(DHT.q)

    # Test at the DHT points.
    # Use a large error estimate because the DHT is approximate
    np.testing.assert_allclose(Iq, DHT.transform(Ir, direction='forward'),
                               atol=1e-5, rtol=0, err_msg="Forward DHT")

    np.testing.assert_allclose(Ir, DHT.transform(Iq, direction='backward'),
                               atol=1e-5, rtol=0, err_msg="Inverse DHT")

    # Test at generic points.
    # Larger error needed
    q = np.linspace(0.0, 1.0, 25)
    np.testing.assert_allclose(gauss_vis_space(q),
                               DHT.transform(Ir, q=q, direction='forward'),
                               atol=1e-4, rtol=0, err_msg="Generic Forward DHT")

    r = np.linspace(0, 5.0, 25)
    np.testing.assert_allclose(gauss_real_space(r),
                               DHT.transform(Iq, q=r, direction='backward'),
                               atol=1e-4, rtol=0, err_msg="Generic Inverse DHT")

    # Finally check the coefficients matrix works
    Hf = DHT.coefficients(direction='forward')
    Hb = DHT.coefficients(direction='backward')

    np.testing.assert_allclose(np.dot(Hf, Ir),
                               DHT.transform(Ir, direction='forward'),
                               rtol=1e-7, err_msg="Forward DHT Coeffs")
    np.testing.assert_allclose(np.dot(Hb, Iq),
                               DHT.transform(Iq, direction='backward'),
                               rtol=1e-7, err_msg="Inverse DHT Coeffs")

    # Compare cached vs non-cached DHT points
    np.testing.assert_allclose(DHT.coefficients(q=DHT.q),
                               DHT.coefficients(),
                               atol=1e-12, rtol=0,
                               err_msg="Cached forward DHT Coeffs"
                               )
    np.testing.assert_allclose(DHT.coefficients(q=DHT.r, direction='backward'),
                               DHT.coefficients(direction='backward'),
                               atol=1e-12, rtol=0,
                               err_msg="Cached inverse DHT Coeffs"
                               )


def test_import_data():
    """Check the UVTable import function works for a .txt"""
    load_uvtable('tutorials/test_datafile.txt')


def load_AS209(uv_cut=None):
    """Load data for subsequent tests"""
    uv_AS209_DHSARP = np.load('tutorials/AS209_continuum.npz')
    geometry = FixedGeometry(dRA=-1.9e-3, dDec=2.5e-3, inc=34.97,
                             PA=85.76)

    if uv_cut is not None:
        u, v = [uv_AS209_DHSARP[x] for x in ['u', 'v']]
                
        q = np.hypot(*geometry.deproject(u,v))

        keep = q < uv_cut

        cut_data = {}
        for key in  uv_AS209_DHSARP:
            if key not in { 'u', 'v', 'V', 'weights' }:
                continue
            cut_data[key] = uv_AS209_DHSARP[key][keep]

        uv_AS209_DHSARP = cut_data

    return uv_AS209_DHSARP, geometry


def test_fit_geometry():
    """Check the geometry fit on a subset of the AS209 data"""
    AS209, _ = load_AS209()
    u, v, vis, weights = [AS209[k][::100] for k in ['u', 'v', 'V', 'weights']]

    geom = FitGeometryGaussian()
    geom.fit(u, v, vis, weights)

    np.testing.assert_allclose([geom.PA, geom.inc, 1e3 * geom.dRA,
                                1e3 * geom.dDec],
                               [1.4916013559412147 / deg_to_rad,
                                -0.5395904796783955 / deg_to_rad,
                                -0.6431627790617276, -1.161768824369382],
                               err_msg="Gaussian geometry fit")


def test_fourier_bessel_fitter():
    """Check FourierBesselFitter fitting routine with AS 209 dataset"""
    AS209, geometry = load_AS209()

    u, v, vis, weights = [AS209[k] for k in ['u', 'v', 'V', 'weights']]

    Rmax = 1.6

    FB = FourierBesselFitter(Rmax, 20, geometry=geometry)

    sol = FB.fit(u, v, vis, weights)
    expected = np.array([1.89446696e+10, 1.81772972e+10, 1.39622125e+10,
                         1.20709653e+10,
                         9.83716859e+09, 3.26308106e+09, 2.02453146e+08,
                         4.73919867e+09,
                         1.67911877e+09, 1.73161931e+08, 4.50233539e+08,
                         3.57108466e+08,
                         4.04216831e+09, 1.89085113e+09, 6.73819228e+08,
                         5.50895976e+08,
                         1.53683576e+08, 1.02413038e+08, 2.32589333e+07,
                         3.33260713e+07
                         ])

    np.testing.assert_allclose(sol.mean, expected,
                               err_msg="Testing FourierBessel Fit to AS 209")


def test_frank_fitter():
    """Check FrankFitter fitting routine with AS 209 dataset"""
    AS209, geometry = load_AS209(uv_cut=1e6)

    u, v, vis, weights = [AS209[k] for k in ['u', 'v', 'V', 'weights']]

    Rmax = 1.6

    FF = FrankFitter(Rmax, 20, geometry, alpha=1.05, weights_smooth=1e-2)

    sol = FF.fit(u, v, vis, weights)
    expected = np.array([
         2.007565323969626999e+10,  1.843519801944299698e+10,
         1.349007486432532310e+10,  1.272366226872675896e+10,
         1.034881390038976860e+10,  2.579120285502616405e+09,
         6.974036526280273199e+08,  4.127651298085847378e+09,
         2.502142350921279907e+09, -2.756869487129538059e+08,
         2.823359106868867278e+08,  8.706525814211348295e+08,
         3.257354471853072166e+09,  3.112075096447698593e+09,
        -5.146053743384782672e+08,  1.491212688054856777e+09,
        -5.191258159130128026e+08,  5.100511550974740982e+08,
        -1.922647420605963767e+08,  8.068002451905013621e+07,
    ])

    np.testing.assert_allclose(sol.mean, expected,
                               err_msg="Testing Frank Fit to AS 209")


def test_fit_geometry_inside():
    """Check the geometry fit embedded in a call to FrankFitter"""
    AS209, _ = load_AS209(uv_cut=1e6)

    u, v, vis, weights = [AS209[k][::100] for k in ['u', 'v', 'V', 'weights']]

    Rmax = 1.6

    FF = FrankFitter(Rmax, 20, FitGeometryGaussian(),
                     alpha=1.05, weights_smooth=1e-2)

    sol = FF.fit(u, v, vis, weights)

    geom = sol.geometry
    np.testing.assert_allclose([geom.PA, geom.inc, 1e3 * geom.dRA,
                                1e3 * geom.dDec],
<<<<<<< HEAD
                               [86.46568992560152, -34.5071920284988,
                                -0.20818634201418384, 2.0988159662202714],
=======
                               [1.4916013559412147 / deg_to_rad,
                                -0.5395904796783955 / deg_to_rad,
                                -0.6431627790617276, -1.161768824369382],
>>>>>>> 4438a771
                               err_msg="Gaussian geometry fit inside Frank fit")

def test_throw_error_on_bad_q_range():
    """Check that frank correctly raises an error when the 
    q range is bad."""
    AS209, geometry = load_AS209()

    u, v, vis, weights = [AS209[k][::100] for k in ['u', 'v', 'V', 'weights']]

    Rmax = 1.6

    FF = FrankFitter(Rmax, 20, geometry,
                     alpha=1.05, weights_smooth=1e-2)

    try:
        sol = FF.fit(u, v, vis, weights)
        raise RuntimeError("Expected ValueError due to bad range")
    except ValueError:
        pass

def test_uvbin():
    """Check the uv-data binning routine"""
    AS209, geometry = load_AS209()

    uv = np.hypot(*geometry.deproject(AS209['u'], AS209['v']))

    uvbin = UVDataBinner(uv, AS209['V'], AS209['weights'], 50e3)

    uvmin = 1e6
    uvmax = 1e6 + 50e3

    idx = (uv >= uvmin) & (uv < uvmax)

    widx = AS209['weights'][idx]

    w = np.sum(widx)
    V = np.sum(widx*AS209['V'][idx]) / w
    q = np.sum(widx*uv[idx]) / w

    i = (uvbin.uv >= uvmin) & (uvbin.uv < uvmax)

    np.testing.assert_allclose(q, uvbin.uv[i])
    np.testing.assert_allclose(V, uvbin.V[i])
    np.testing.assert_allclose(w, uvbin.weights[i])
    np.testing.assert_allclose(len(widx), uvbin.bin_counts[i])


def _run_pipeline(geometry='gaussian', fit_phase_offset=True):

    # First job is to build a sub-set of the data that we want to load

    AS209, AS209_geometry = load_AS209(uv_cut=1e6)
    u, v, vis, weights = [AS209[k][::100] for k in ['u', 'v', 'V', 'weights']]

    tmp_dir = '/tmp/frank/tests'
    os.makedirs(tmp_dir, exist_ok=True)

    uv_table = os.path.join(tmp_dir, 'small_uv.npz')
    save_uvtable(uv_table, u, v, vis, weights)

    # Next build a paramterfile to work with
    params = fit.load_default_parameters()

    params['input_output']['uvtable_filename'] = uv_table

    # Set the model parameters
    params['hyperpriors']['n'] = 20
    params['hyperpriors']['rout'] = 1.6
    params['hyperpriors']['alpha'] = 1.05
    params['hyperpriors']['wmsooth'] = 1e-2

    geom = params['geometry']
    geom['type'] = geometry
    geom['fit_phase_offset'] = fit_phase_offset
    geom['inc'] = AS209_geometry.inc
    geom['pa'] = AS209_geometry.PA
    geom['dra'] = AS209_geometry.dRA
    geom['ddev'] = AS209_geometry.dDec

    # Save our new parameterfile:
    param_file = os.path.join(tmp_dir, 'params.json')
    with open(param_file, 'w') as f:
        json.dump(params, f)

    # Now call the pipeline to perform the fit
    fit.main(['-p', param_file])


def test_pipeline_full_geom():
    _run_pipeline('gaussian', True)


def test_pipeline_no_phase():
    _run_pipeline('gaussian', False)


def test_pipeline_known_geom():
    _run_pipeline('known')<|MERGE_RESOLUTION|>--- conflicted
+++ resolved
@@ -207,14 +207,8 @@
     geom = sol.geometry
     np.testing.assert_allclose([geom.PA, geom.inc, 1e3 * geom.dRA,
                                 1e3 * geom.dDec],
-<<<<<<< HEAD
                                [86.46568992560152, -34.5071920284988,
-                                -0.20818634201418384, 2.0988159662202714],
-=======
-                               [1.4916013559412147 / deg_to_rad,
-                                -0.5395904796783955 / deg_to_rad,
-                                -0.6431627790617276, -1.161768824369382],
->>>>>>> 4438a771
+                                0.20818634201418384, -2.0988159662202714],
                                err_msg="Gaussian geometry fit inside Frank fit")
 
 def test_throw_error_on_bad_q_range():
