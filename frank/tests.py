# Frankenstein: 1D disc brightness profile reconstruction from Fourier data
# using non-parametric Gaussian Processes
#
# Copyright (C) 2019-2020  R. Booth, J. Jennings, M. Tazzari
#
# This program is free software: you can redistribute it and/or modify
# it under the terms of the GNU General Public License as published by
# the Free Software Foundation, either version 3 of the License, or
# (at your option) any later version.
#
# This program is distributed in the hope that it will be useful,
# but WITHOUT ANY WARRANTY; without even the implied warranty of
# MERCHANTABILITY or FITNESS FOR A PARTICULAR PURPOSE.  See the
# GNU General Public License for more details.
#
# You should have received a copy of the GNU General Public License
# along with this program.  If not, see <https://www.gnu.org/licenses/>
#
"""This module runs tests to confirm Frankenstein is working correctly."""

import numpy as np
import os
import json

from frank.hankel import DiscreteHankelTransform
from frank.radial_fitters import FourierBesselFitter, FrankFitter
from frank.geometry import (
    FixedGeometry, FitGeometryGaussian, FitGeometryFourierBessel
)
from frank.constants import deg_to_rad
from frank.utilities import UVDataBinner
from frank.io import load_uvtable, save_uvtable
from frank import fit


def test_hankel_gauss():
    """Check the Hankel transform"""

    def gauss_real_space(r):
        x = r
        return np.exp(-0.5 * x * x)

    def gauss_vis_space(q):
        qs = (2 * np.pi) * q
        return np.exp(-0.5 * qs * qs) * (2 * np.pi)

    DHT = DiscreteHankelTransform(5.0, 100)

    Ir = gauss_real_space(DHT.r)
    Iq = gauss_vis_space(DHT.q)

    # Test at the DHT points.
    # Use a large error estimate because the DHT is approximate
    np.testing.assert_allclose(Iq, DHT.transform(Ir, direction='forward'),
                               atol=1e-5, rtol=0, err_msg="Forward DHT")

    np.testing.assert_allclose(Ir, DHT.transform(Iq, direction='backward'),
                               atol=1e-5, rtol=0, err_msg="Inverse DHT")

    # Test at generic points.
    # Larger error needed
    q = np.linspace(0.0, 1.0, 25)
    np.testing.assert_allclose(gauss_vis_space(q),
                               DHT.transform(Ir, q=q, direction='forward'),
                               atol=1e-4, rtol=0, err_msg="Generic Forward DHT")

    r = np.linspace(0, 5.0, 25)
    np.testing.assert_allclose(gauss_real_space(r),
                               DHT.transform(Iq, q=r, direction='backward'),
                               atol=1e-4, rtol=0, err_msg="Generic Inverse DHT")

    # Check the coefficients matrix works
    Hf = DHT.coefficients(direction='forward')
    Hb = DHT.coefficients(direction='backward')

    np.testing.assert_allclose(np.dot(Hf, Ir),
                               DHT.transform(Ir, direction='forward'),
                               rtol=1e-7, err_msg="Forward DHT Coeffs")
    np.testing.assert_allclose(np.dot(Hb, Iq),
                               DHT.transform(Iq, direction='backward'),
                               rtol=1e-7, err_msg="Inverse DHT Coeffs")

    # Compare cached vs non-cached DHT points
    np.testing.assert_allclose(DHT.coefficients(q=DHT.q),
                               DHT.coefficients(),
                               atol=1e-12, rtol=0,
                               err_msg="Cached forward DHT Coeffs"
                               )
    np.testing.assert_allclose(DHT.coefficients(q=DHT.r, direction='backward'),
                               DHT.coefficients(direction='backward'),
                               atol=1e-12, rtol=0,
                               err_msg="Cached inverse DHT Coeffs"
                               )


def test_import_data():
    """Check the UVTable import function works for a .txt"""
    load_uvtable('docs/tutorials/test_datafile.txt')


def load_AS209(uv_cut=None):
    """Load data for subsequent tests"""
    uv_AS209_DSHARP = np.load('docs/tutorials/AS209_continuum.npz')
    geometry = FixedGeometry(dRA=-1.9e-3, dDec=2.5e-3, inc=34.97,
                             PA=85.76)

    if uv_cut is not None:
        u, v = [uv_AS209_DSHARP[x] for x in ['u', 'v']]

        q = np.hypot(*geometry.deproject(u,v))

        keep = q < uv_cut

        cut_data = {}
        for key in  uv_AS209_DSHARP:
            if key not in { 'u', 'v', 'V', 'weights' }:
                continue
            cut_data[key] = uv_AS209_DSHARP[key][keep]

        uv_AS209_DSHARP = cut_data

    return uv_AS209_DSHARP, geometry


def test_fit_geometry():
    """Check the geometry fit on a subset of the AS209 data"""
    AS209, _ = load_AS209()
    u, v, vis, weights = [AS209[k][::100] for k in ['u', 'v', 'V', 'weights']]

    inc_pa = [30.916257151011674, 85.46246241142246]
    phase_centre = [-0.6431627790617276e-3, -1.161768824369382e-3]

    geom = FitGeometryGaussian()
    geom.fit(u, v, vis, weights)

    np.testing.assert_allclose([geom.inc, geom.PA, 1e3 * geom.dRA,
                                1e3 * geom.dDec],
                               [30.916256948647096,
                                85.46246845532691,
                                -0.6434703241180601, -1.1623515516661052],
                               err_msg="Gaussian geometry fit")

    geom = FitGeometryGaussian(inc_pa=inc_pa)
    geom.fit(u, v, vis, weights)

    np.testing.assert_allclose([geom.inc, geom.PA, 1e3 * geom.dRA,
                                1e3 * geom.dDec],
                               [30.916257151011674,
                                85.46246241142246,
                                -0.6432951224590862, -1.1619271783674576],
                               err_msg="Gaussian geometry fit (provided inc_pa)")

    geom = FitGeometryGaussian(phase_centre=phase_centre)
    geom.fit(u, v, vis, weights)

    np.testing.assert_allclose([geom.inc, geom.PA, 1e3 * geom.dRA,
                                1e3 * geom.dDec],
                               [30.91601671340713,
                                85.471787339838,
                                -0.6431627790617276, -1.161768824369382],
                               err_msg="Gaussian geometry fit (provided phase_centre)")

    geom = FitGeometryGaussian(guess=[1.0, 1.0, 0.1, 0.1])
    geom.fit(u, v, vis, weights)

    np.testing.assert_allclose([geom.inc, geom.PA, 1e3 * geom.dRA,
                                1e3 * geom.dDec],
                                [30.91625882521282, 85.46246494153092,
                                 -0.6440453613101292, -1.1622414671266803],
                               err_msg="Gaussian geometry fit (provided guess)")

    geom = FitGeometryFourierBessel(1.6, 20)
    geom.fit(u, v, vis, weights)

    np.testing.assert_allclose([geom.inc, geom.PA, 1e3 * geom.dRA,
                               1e3 * geom.dDec],
                              [33.81936473347169, 85.26142233735665,
                               0.5611211784189547, -1.170097994325657],
                               rtol=1e-5,
                              err_msg="FourierBessel geometry fit")


    geom = FitGeometryFourierBessel(1.6, 20, inc_pa=inc_pa)
    geom.fit(u, v, vis, weights)

    np.testing.assert_allclose([geom.inc, geom.PA, 1e3 * geom.dRA,
                               1e3 * geom.dDec],
                              [30.916257151011674, 85.46246241142246,
                               1.4567005881700168, -1.658896248809076],
                               rtol=1e-5,
                              err_msg="FourierBessel geometry fit (provided inc_pa)")


    geom = FitGeometryFourierBessel(1.6, 20, phase_centre=phase_centre)
    geom.fit(u, v, vis, weights)

    np.testing.assert_allclose([geom.inc, geom.PA, 1e3 * geom.dRA,
                               1e3 * geom.dDec],
                              [33.83672738960381, 85.2562498368987,
                               -0.6431627790617276, -1.161768824369382],
                               rtol=1e-5,
                              err_msg="FourierBessel geometry fit (provided phase_centre)")

def test_fourier_bessel_fitter():
    """Check FourierBesselFitter fitting routine with AS 209 dataset"""
    AS209, geometry = load_AS209()

    u, v, vis, weights = [AS209[k] for k in ['u', 'v', 'V', 'weights']]

    Rmax = 1.6

    FB = FourierBesselFitter(Rmax, 20, geometry=geometry)

    sol = FB.fit(u, v, vis, weights)
    expected = np.array([1.89446696e+10, 1.81772972e+10, 1.39622125e+10,
                         1.20709653e+10,
                         9.83716859e+09, 3.26308106e+09, 2.02453146e+08,
                         4.73919867e+09,
                         1.67911877e+09, 1.73161931e+08, 4.50233539e+08,
                         3.57108466e+08,
                         4.04216831e+09, 1.89085113e+09, 6.73819228e+08,
                         5.50895976e+08,
                         1.53683576e+08, 1.02413038e+08, 2.32589333e+07,
                         3.33260713e+07
                         ])

    np.testing.assert_allclose(sol.I, expected,
                               err_msg="Testing FourierBessel Fit to AS 209")


def test_frank_fitter():
    """Check FrankFitter fitting routine with AS 209 dataset"""
    AS209, geometry = load_AS209(uv_cut=1e6)

    u, v, vis, weights = [AS209[k] for k in ['u', 'v', 'V', 'weights']]

    Rmax = 1.6

    FF = FrankFitter(Rmax, 20, geometry, alpha=1.05, weights_smooth=1e-2)

    sol = FF.fit(u, v, vis, weights)
    expected = np.array([
         2.007570578977623749e+10,  1.843513239499150085e+10,
         1.349013094584499741e+10,  1.272363099855433273e+10,
         1.034881472041586494e+10,  2.579145371666701317e+09,
         6.973651829234187603e+08,  4.127687040627769947e+09,
         2.502124003048851490e+09, -2.756950827897560596e+08,
         2.823720459944381118e+08,  8.705940396227477789e+08,
         3.257425109322027683e+09,  3.112003905406182289e+09,
        -5.145431577819123268e+08,  1.491165153547247887e+09,
        -5.190942564982021451e+08,  5.100334030941848755e+08,
        -1.922568182176418006e+08,  8.067782715878820419e+07,
    ])

    np.testing.assert_allclose(sol.I, expected,
                               err_msg="Testing Frank Fit to AS 209")


<<<<<<< HEAD
def test_frank_fitter_log_normal():
    """Check FrankFitter fitting routine with AS 209 dataset"""
=======

def test_geom_deproject():
    """Check predict works properly with a different geometry"""
>>>>>>> 78626e3e
    AS209, geometry = load_AS209(uv_cut=1e6)

    u, v, vis, weights = [AS209[k] for k in ['u', 'v', 'V', 'weights']]

    Rmax = 1.6

<<<<<<< HEAD
    FF = FrankFitter(Rmax, 20, geometry, alpha=1.3, weights_smooth=1e-2,
                     method='LogNormal')

    sol = FF.fit(u, v, vis, weights)
    expected = np.array([
        2.36086960e+10, 1.36923877e+10, 
        1.82805496e+10, 8.72977087e+09,
        1.30515859e+10, 1.28160275e+09,
        8.14933346e+08, 4.74473568e+09,
        1.66591707e+09, 3.39439015e+08, 
        1.56222573e+08, 4.42340057e+08,
        4.13155758e+09, 2.00246560e+09,
        6.07774195e+08, 5.34022443e+08,
        1.80818666e+08, 7.71885746e+07, 
        2.89337524e+07, 2.45913941e+06
    ])
    np.testing.assert_allclose(sol.MAP, expected, rtol=1e-5,
                               err_msg="Testing Frank Log-Normal Fit to AS 209")

=======
    FF = FrankFitter(Rmax, 20, geometry, alpha=1.05, weights_smooth=1e-2)
    sol = FF.fit(u, v, vis, weights)

    geom2 = FixedGeometry(0,0,0,0)

    q = np.hypot(u,v)
    q = np.geomspace(q.min(), q.max(), 20)
    
    V = sol.predict(q, 0*q, geometry=geom2)
    Vexpected = [ 
        0.3152656,   0.31260669,  0.30831366,  0.30143546,
        0.29055445,  0.27369896,  0.24848676,  0.2129406,
        0.1677038,   0.11989993,  0.08507635,  0.07491307,
        0.06555019,  0.01831576, -0.00173855,  0.00042803,
       -0.00322264,  0.00278782, -0.00978981,  0.00620292,
    ]
    
    np.testing.assert_allclose(V, Vexpected, rtol=2e-5, atol=1e-8,
                               err_msg="Testing predict with different geometry")
>>>>>>> 78626e3e

def test_fit_geometry_inside():
    """Check the geometry fit embedded in a call to FrankFitter"""
    AS209, _ = load_AS209(uv_cut=1e6)

    u, v, vis, weights = [AS209[k][::100] for k in ['u', 'v', 'V', 'weights']]

    Rmax = 1.6

    FF = FrankFitter(Rmax, 20, FitGeometryGaussian(),
                     alpha=1.05, weights_smooth=1e-2)

    sol = FF.fit(u, v, vis, weights)

    geom = sol.geometry
    np.testing.assert_allclose([geom.inc, geom.PA, 1e3 * geom.dRA,
                                1e3 * geom.dDec],
                               [34.50710460482996, 86.4699107557648,
                                0.21017246809441995, -2.109586872914908],
                               err_msg="Gaussian geometry fit inside Frank fit")

def test_throw_error_on_bad_q_range():
    """Check that frank correctly raises an error when the
    q range is bad."""
    AS209, geometry = load_AS209()

    u, v, vis, weights = [AS209[k][::100] for k in ['u', 'v', 'V', 'weights']]

    Rmax = 1.6

    FF = FrankFitter(Rmax, 20, geometry,
                     alpha=1.05, weights_smooth=1e-2)

    try:
        FF.fit(u, v, vis, weights)
        raise RuntimeError("Expected ValueError due to bad range")
    except ValueError:
        pass

def test_uvbin():
    """Check the uv-data binning routine"""
    AS209, geometry = load_AS209()

    uv = np.hypot(*geometry.deproject(AS209['u'], AS209['v']))

    uvbin = UVDataBinner(uv, AS209['V'], AS209['weights'], 50e3)

    uvmin = 1e6
    uvmax = 1e6 + 50e3

    idx = (uv >= uvmin) & (uv < uvmax)

    widx = AS209['weights'][idx]

    w = np.sum(widx)
    V = np.sum(widx*AS209['V'][idx]) / w
    q = np.sum(widx*uv[idx]) / w

    i = (uvbin.uv >= uvmin) & (uvbin.uv < uvmax)

    np.testing.assert_allclose(q, uvbin.uv[i])
    np.testing.assert_allclose(V, uvbin.V[i])
    np.testing.assert_allclose(w, uvbin.weights[i])
    np.testing.assert_allclose(len(widx), uvbin.bin_counts[i])


def _run_pipeline(geometry='gaussian', fit_phase_offset=True,
                   fit_inc_pa=True, make_figs=False,
                   multifit=False, bootstrap=False):
    """Check the full pipeline that performs a fit and outputs results"""

    # Build a subset of the data that we'll load during the fit
    AS209, AS209_geometry = load_AS209(uv_cut=1e6)

    u, v, vis, weights = [AS209[k][::100] for k in ['u', 'v', 'V', 'weights']]

    tmp_dir = '/tmp/frank/tests'
    os.makedirs(tmp_dir, exist_ok=True)

    uv_table = os.path.join(tmp_dir, 'small_uv.npz')
    save_uvtable(uv_table, u, v, vis, weights)

    # Build a parameter file
    params = fit.load_default_parameters()

    params['input_output']['uvtable_filename'] = uv_table

    # Set the model parameters
    params['hyperparameters']['n'] = 20
    params['hyperparameters']['rout'] = 1.6
    params['hyperparameters']['alpha'] = 1.05
    params['hyperparameters']['wmsooth'] = 1e-2

    geom = params['geometry']
    geom['type'] = geometry
    geom['fit_phase_offset'] = fit_phase_offset
    geom['fit_inc_pa'] = fit_inc_pa
    geom['inc'] = AS209_geometry.inc
    geom['pa'] = AS209_geometry.PA
    geom['dra'] = AS209_geometry.dRA
    geom['ddec'] = AS209_geometry.dDec

    if make_figs:
        params['plotting']['quick_plot'] = True
        params['plotting']['full_plot'] = True
        params['plotting']['diag_plot'] = True
        params['plotting']['deprojec_plot'] = True
        params['plotting']['save_figs'] = True
        params['plotting']['distance'] = 121.
        params['plotting']['bin_widths'] = [1e5]
        params['plotting']['iter_plot_range'] = [0, 5]
        params['analysis']['compare_profile'] = 'docs/tutorials/AS209_clean_profile.txt'
        params['analysis']['clean_beam'] = {'bmaj'    : 0.03883,
                                            'bmin'    : 0.03818,
                                            'beam_pa' : 85.82243
                                            }

    else:
        params['plotting']['quick_plot'] = False
        params['plotting']['full_plot'] = False
        params['plotting']['diag_plot'] = False
        params['plotting']['deprojec_plot'] = False

    if multifit:
        params['hyperparameters']['alpha'] = [1.05, 1.30]

    if bootstrap:
        params['analysis']['bootstrap_ntrials'] = 2

    # Save the new parameter file
    param_file = os.path.join(tmp_dir, 'params.json')
    with open(param_file, 'w') as f:
        json.dump(params, f)

    # Call the pipeline to perform the fit
    fit.main(['-p', param_file])


def test_pipeline_full_geom():
    """Check the full fit pipeline when fitting for the disc's inc, PA, dRA, dDec"""
    _run_pipeline('gaussian', True)


def test_pipeline_no_phase():
    """Check the full fit pipeline when fitting for the disc's inc, PA"""
    _run_pipeline('gaussian', False)

def test_pipeline_no_inc_no_pa():
    """Check the full fit pipeline when fitting for the disc's inc, PA"""
    _run_pipeline('gaussian', True, False)


def test_pipeline_known_geom():
    """Check the full fit pipeline when supplying a known disc geometry"""
    _run_pipeline('known')


def test_pipeline_figure_generation():
    """Check the full fit pipeline when producing all figures"""
    _run_pipeline('known', make_figs=True)


def test_pipeline_multifit():
    """Check the full fit pipeline when producing all figures"""
    _run_pipeline('known', multifit=True)


def test_pipeline_bootstrap():
    """Check the full fit pipeline when producing all figures"""
    _run_pipeline('known', bootstrap=True)<|MERGE_RESOLUTION|>--- conflicted
+++ resolved
@@ -256,21 +256,14 @@
                                err_msg="Testing Frank Fit to AS 209")
 
 
-<<<<<<< HEAD
 def test_frank_fitter_log_normal():
     """Check FrankFitter fitting routine with AS 209 dataset"""
-=======
-
-def test_geom_deproject():
-    """Check predict works properly with a different geometry"""
->>>>>>> 78626e3e
     AS209, geometry = load_AS209(uv_cut=1e6)
 
     u, v, vis, weights = [AS209[k] for k in ['u', 'v', 'V', 'weights']]
-
-    Rmax = 1.6
-
-<<<<<<< HEAD
+    
+    Rmax = 1.6
+
     FF = FrankFitter(Rmax, 20, geometry, alpha=1.3, weights_smooth=1e-2,
                      method='LogNormal')
 
@@ -289,8 +282,15 @@
     ])
     np.testing.assert_allclose(sol.MAP, expected, rtol=1e-5,
                                err_msg="Testing Frank Log-Normal Fit to AS 209")
-
-=======
+                               
+def test_geom_deproject():
+    """Check predict works properly with a different geometry"""
+    AS209, geometry = load_AS209(uv_cut=1e6)
+
+    u, v, vis, weights = [AS209[k] for k in ['u', 'v', 'V', 'weights']]
+
+    Rmax = 1.6
+
     FF = FrankFitter(Rmax, 20, geometry, alpha=1.05, weights_smooth=1e-2)
     sol = FF.fit(u, v, vis, weights)
 
@@ -310,7 +310,6 @@
     
     np.testing.assert_allclose(V, Vexpected, rtol=2e-5, atol=1e-8,
                                err_msg="Testing predict with different geometry")
->>>>>>> 78626e3e
 
 def test_fit_geometry_inside():
     """Check the geometry fit embedded in a call to FrankFitter"""
