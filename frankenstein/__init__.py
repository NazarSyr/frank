<<<<<<< HEAD
__version__ = "0.0.1"
=======
# Frankenstein: 1D disc brightness profile reconstruction from Fourier data
# using non-parametric Gaussian Processes
#
# Copyright (C) 2019-2020  R. Booth, J. Jennings, M. Tazzari
#
# This program is free software: you can redistribute it and/or modify
# it under the terms of the GNU General Public License as published by
# the Free Software Foundation, either version 3 of the License, or
# (at your option) any later version.
#
# This program is distributed in the hope that it will be useful,
# but WITHOUT ANY WARRANTY; without even the implied warranty of
# MERCHANTABILITY or FITNESS FOR A PARTICULAR PURPOSE.  See the
# GNU General Public License for more details.
#
# You should have received a copy of the GNU General Public License
# along with this program.  If not, see <https://www.gnu.org/licenses/>
#
>>>>>>> afa84d3b
<|MERGE_RESOLUTION|>--- conflicted
+++ resolved
@@ -1,6 +1,3 @@
-<<<<<<< HEAD
-__version__ = "0.0.1"
-=======
 # Frankenstein: 1D disc brightness profile reconstruction from Fourier data
 # using non-parametric Gaussian Processes
 #
@@ -19,4 +16,4 @@
 # You should have received a copy of the GNU General Public License
 # along with this program.  If not, see <https://www.gnu.org/licenses/>
 #
->>>>>>> afa84d3b
+__version__ = "0.0.1"